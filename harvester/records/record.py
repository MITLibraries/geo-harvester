--- conflicted
+++ resolved
@@ -284,17 +284,6 @@
     def _gbl_resourceClass_sm(self) -> list[str] | None:
         pass  # pragma: nocover
 
-<<<<<<< HEAD
-    @abstractmethod
-    def _dcat_bbox(self) -> str | None:
-        pass  # pragma: nocover
-
-    @abstractmethod
-    def _locn_geometry(self) -> str | None:
-        pass  # pragma: nocover
-
-=======
->>>>>>> 53e02bfa
     ####################################
     # Shared Field Methods
     ####################################
