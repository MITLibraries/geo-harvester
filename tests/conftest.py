--- conflicted
+++ resolved
@@ -21,7 +21,6 @@
 from harvester.harvest import Harvester
 from harvester.harvest.mit import MITHarvester
 from harvester.harvest.ogm import OGMHarvester, OGMRepository
-<<<<<<< HEAD
 from harvester.records import (
     FGDC,
     GBL1,
@@ -31,10 +30,7 @@
     Record,
     XMLSourceRecord,
 )
-=======
-from harvester.records import FGDC, ISO19139, MITAardvark, Record, XMLSourceRecord
 from harvester.records.validators import ValidateGeoshapeWKT
->>>>>>> 53e02bfa
 
 
 @pytest.fixture(autouse=True)
