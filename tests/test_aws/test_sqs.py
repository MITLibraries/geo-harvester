import json

import pytest
from botocore.exceptions import ClientError

from harvester.aws.sqs import MessageValidationError, SQSClient, ZipFileEventMessage


def test_sqsclient_get_queue_url_success(mocked_sqs_topic_name, mock_boto3_sqs_client):
    mock_boto3_sqs_client.get_queue_url.return_value = {"QueueUrl": "http://example.com"}
    sqs_client = SQSClient(mocked_sqs_topic_name)
    assert sqs_client.get_queue_url() == "http://example.com"


def test_sqsclient_get_queue_url_raise_error(mock_boto3_sqs_client):
    error_response = {
        "Error": {
            "Code": "QueueDoesNotExist",
            "Message": "The queue does not exist",
        }
    }
    mock_boto3_sqs_client.get_queue_url.side_effect = ClientError(
        error_response, "get_queue_url"
    )
    sqs_client = SQSClient("bad-queue-does-not-exist")
    with pytest.raises(ClientError) as exc_info:
        sqs_client.get_queue_url()
    assert exc_info.value.response["Error"]["Code"] == "QueueDoesNotExist"


def test_sqsclient_get_message_count_success(
    mocked_sqs_topic_name, mock_boto3_sqs_client
):
    message_count = 42
    mock_boto3_sqs_client.get_queue_url.return_value = {"QueueUrl": "http://example.com"}
    mock_boto3_sqs_client.get_queue_attributes.return_value = {
        "Attributes": {"ApproximateNumberOfMessages": message_count}
    }
    sqs_client = SQSClient(mocked_sqs_topic_name)
    assert sqs_client.get_message_count() == message_count


def test_valid_file_event_message_deleted_init_success(
    valid_sqs_message_deleted_dict, valid_sqs_message_deleted_instance
):
    message = ZipFileEventMessage(valid_sqs_message_deleted_dict)
    for prop in [
        "message_id",
        "receipt_handle",
        "body",
        "event",
        "reason",
        "bucket",
        "modified",
        "zip_file",
        "zip_file_identifier",
    ]:
        assert getattr(message, prop) == getattr(valid_sqs_message_deleted_instance, prop)


def test_valid_file_event_message_created_init_success(
    valid_sqs_message_created_dict, valid_sqs_message_created_instance
):
    message = ZipFileEventMessage(valid_sqs_message_created_dict)
    for prop in [
        "message_id",
        "receipt_handle",
        "body",
        "event",
        "reason",
        "bucket",
        "modified",
        "zip_file",
        "zip_file_identifier",
    ]:
        assert getattr(message, prop) == getattr(valid_sqs_message_created_instance, prop)


def test_invalid_zip_file_event_message_bad_filetype_raise_error(
    invalid_sqs_message_dict,
):
    with pytest.raises(
        MessageValidationError,
        match="Invalid SQS Message, reason: 'File does not have a '.zip' extension: "
        "testfile.txt'",
    ):
        _ = ZipFileEventMessage(invalid_sqs_message_dict)


def test_invalid_file_event_message_bad_event_raise_error(
    valid_sqs_message_deleted_instance,
):
    message = valid_sqs_message_deleted_instance
    body = json.loads(message.raw["Body"])
    body["detail-type"] = "Bad Object Action"
    message.raw["Body"] = json.dumps(body)
    with pytest.raises(
        MessageValidationError,
        match="Message detail-type not recognized: Bad Object Action",
    ):
        message.validate_message()


def test_valid_file_event_message_missing_env_vars_raise_error(
    monkeypatch,
    valid_sqs_message_deleted_instance,
):
    monkeypatch.delenv("S3_RESTRICTED_CDN_ROOT")
    with pytest.raises(
        MessageValidationError,
        match="Cannot determine CDN:Restricted path without env var "
        "S3_RESTRICTED_CDN_ROOT set",
    ):
        valid_sqs_message_deleted_instance.validate_message()


def test_sqsclient_get_next_valid_message_return_message_success(
    mocked_sqs_topic_name, mock_boto3_sqs_client, valid_sqs_message_deleted_dict
):
    mock_boto3_sqs_client.receive_message.return_value = {
        "Messages": [valid_sqs_message_deleted_dict]
    }
    sqs_client = SQSClient(mocked_sqs_topic_name)
    message = sqs_client.get_next_valid_message()
    assert isinstance(message, ZipFileEventMessage)


def test_sqsclient_get_next_valid_message_return_none_success(
    caplog,
    mocked_sqs_topic_name,
    mock_boto3_sqs_client,
    invalid_sqs_message_dict,
    valid_sqs_message_deleted_dict,
):
    mock_boto3_sqs_client.receive_message.side_effect = [
        {},
    ]
    sqs_client = SQSClient(mocked_sqs_topic_name)
    message = sqs_client.get_next_valid_message()
    assert message is None


def test_sqsclient_get_next_valid_message_handle_validation_error_success(
    caplog,
    mocked_sqs_topic_name,
    mock_boto3_sqs_client,
    invalid_sqs_message_dict,
    valid_sqs_message_deleted_dict,
):
    mock_boto3_sqs_client.receive_message.side_effect = [
        {"Messages": [invalid_sqs_message_dict]},
        {"Messages": [valid_sqs_message_deleted_dict]},
        {},
    ]
    sqs_client = SQSClient(mocked_sqs_topic_name)
    message = sqs_client.get_next_valid_message()
    # assert a valid one is retrieved after an invalid on skipped
    assert message is not None
    # assert method was called twice in total
    assert mock_boto3_sqs_client.receive_message.call_count == 2  # noqa: PLR2004
    # assert error was logged
    assert "Invalid SQS Message" in caplog.text


def test_sqsclient_get_valid_messages_iter_skip_and_yield_success(
    caplog,
    mocked_sqs_topic_name,
    mock_boto3_sqs_client,
    invalid_sqs_message_dict,
    valid_sqs_message_deleted_dict,
):
    mock_boto3_sqs_client.receive_message.side_effect = [
        {"Messages": [invalid_sqs_message_dict]},
        {"Messages": [valid_sqs_message_deleted_dict]},
        {},
    ]
    sqs_client = SQSClient(mocked_sqs_topic_name)
    messages = list(sqs_client.get_valid_messages_iter())
<<<<<<< HEAD
    assert len(messages) == 2  # noqa: PLR2004
=======
    # ruff: noqa: PLR2004
    assert len(messages) == 1
>>>>>>> 9f7dcbb7
    assert "Invalid SQS Message" in caplog.text


def test_sqsclient_get_valid_messages_skip_refetching_success(
    caplog,
    mocked_sqs_topic_name,
    mock_boto3_sqs_client,    
    valid_sqs_message_created_dict,
):
    caplog.set_level("DEBUG")
    # two messages with the same Message.MessageId
    mock_boto3_sqs_client.receive_message.side_effect = [
        {"Messages": [valid_sqs_message_created_dict]},
        {"Messages": [valid_sqs_message_created_dict]},
        {},
    ]
    sqs_client = SQSClient(mocked_sqs_topic_name)
    messages = list(sqs_client.get_valid_messages_iter())
    # ruff: noqa: PLR2004
    assert len(messages) == 1
    assert (
        "Skipping Message '81f4ce84-b18e-4c1f-8809-3b6fb69a25b5', already seen this "
        "harvest." in caplog.text
    )


def test_sqsclient_delete_message_success(
    mocked_sqs_topic_name, mock_boto3_sqs_client, valid_sqs_message_deleted_instance
):
    mock_boto3_sqs_client.receive_message.delete_message = None
    sqs_client = SQSClient(mocked_sqs_topic_name)
    sqs_client.delete_message(valid_sqs_message_deleted_instance.receipt_handle)<|MERGE_RESOLUTION|>--- conflicted
+++ resolved
@@ -176,12 +176,7 @@
     ]
     sqs_client = SQSClient(mocked_sqs_topic_name)
     messages = list(sqs_client.get_valid_messages_iter())
-<<<<<<< HEAD
     assert len(messages) == 2  # noqa: PLR2004
-=======
-    # ruff: noqa: PLR2004
-    assert len(messages) == 1
->>>>>>> 9f7dcbb7
     assert "Invalid SQS Message" in caplog.text
 
 
